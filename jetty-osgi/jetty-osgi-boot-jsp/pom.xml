--- conflicted
+++ resolved
@@ -47,25 +47,6 @@
   <build>
     <plugins>
       <plugin>
-<<<<<<< HEAD
-        <artifactId>maven-antrun-plugin</artifactId>
-        <executions>
-          <execution>
-            <phase>process-resources</phase>
-            <configuration>
-              <tasks>
-                <replace file="target/classes/META-INF/MANIFEST.MF" token="Bundle-Version: 8.0.0.qualifier" value="Bundle-Version: ${parsedVersion.osgiVersion}" />
-              </tasks>
-            </configuration>
-            <goals>
-              <goal>run</goal>
-            </goals>
-          </execution>
-        </executions>
-      </plugin>
-      <plugin>
-=======
->>>>>>> 50ebafb2
         <groupId>org.apache.maven.plugins</groupId>
         <artifactId>maven-jar-plugin</artifactId>
         <executions>
@@ -112,28 +93,27 @@
  com.sun.el.lang;resolution:=optional,
  com.sun.el.parser;resolution:=optional,
  com.sun.el.util;resolution:=optional,
- com.sun.org.apache.commons.logging;split=glassfish;version="[2.1,3)";resolution:=optional,
- javax.el;version="1.0.0";resolution:=optional,
+ javax.el;version="2.2.0";resolution:=optional,
  javax.servlet;version="2.5.0",
- javax.servlet.jsp;version="2.1.0",
- javax.servlet.jsp.el;version="2.1.0",
+ javax.servlet.jsp;version="2.2.0",
+ javax.servlet.jsp.el;version="2.2.0",
  javax.servlet.jsp.jstl.core;version="1.2.0";resolution:=optional,
  javax.servlet.jsp.jstl.fmt;version="1.2.0";resolution:=optional,
  javax.servlet.jsp.jstl.sql;version="1.2.0";resolution:=optional,
  javax.servlet.jsp.jstl.tlv;version="1.2.0";resolution:=optional,
- javax.servlet.jsp.resources;version="2.1.0",
- javax.servlet.jsp.tagext;version="2.1.0",
- javax.servlet.resources;version="2.5.0",
- org.apache.jasper;version="6.0.0";resolution:=optional,
- org.apache.jasper.compiler;version="6.0.0";resolution:=optional,
- org.apache.jasper.compiler.tagplugin;version="6.0.0";resolution:=optional,
- org.apache.jasper.runtime;version="6.0.0";resolution:=optional,
- org.apache.jasper.security;version="6.0.0";resolution:=optional,
- org.apache.jasper.servlet;version="6.0.0";resolution:=optional,
- org.apache.jasper.tagplugins.jstl;version="6.0.0";resolution:=optional,
- org.apache.jasper.util;version="6.0.0";resolution:=optional,
- org.apache.jasper.xmlparser;version="6.0.0";resolution:=optional,
- org.glassfish.jsp.api;version="2.1.3";resolution:=optional,
+ javax.servlet.jsp.resources;version="2.2.0",
+ javax.servlet.jsp.tagext;version="2.2.0",
+ javax.servlet.resources;version="2.6.0",
+ org.apache.jasper;version="2.2.2";resolution:=optional,
+ org.apache.jasper.compiler;version="2.2.2";resolution:=optional,
+ org.apache.jasper.compiler.tagplugin;version="2.2.2";resolution:=optional,
+ org.apache.jasper.runtime;version="2.2.2";resolution:=optional,
+ org.apache.jasper.security;version="2.2.2";resolution:=optional,
+ org.apache.jasper.servlet;version="2.2.2";resolution:=optional,
+ org.apache.jasper.tagplugins.jstl;version="2.2.2";resolution:=optional,
+ org.apache.jasper.util;version="2.2.2";resolution:=optional,
+ org.apache.jasper.xmlparser;version="2.2.2";resolution:=optional,
+ org.glassfish.jsp.api;version="2.2.2";resolution:=optional,
  org.apache.taglibs.standard;version="1.2.0";resolution:=optional,
  org.apache.taglibs.standard.extra.spath;version="1.2.0";resolution:=optional,
  org.apache.taglibs.standard.functions;version="1.2.0";resolution:=optional,
@@ -157,13 +137,12 @@
  org.apache.taglibs.standard.tag.rt.xml;version="1.2.0";resolution:=optional,
  org.apache.taglibs.standard.tei;version="1.2.0";resolution:=optional,
  org.apache.taglibs.standard.tlv;version="1.2.0";resolution:=optional,
- org.eclipse.jetty.jsp;version="[7.0,8.0)";resolution:=optional,
  !org.osgi.*,
  !org.xml.*,
- !org.eclipse.jetty.*,
- *
+ !org.eclipse.jetty.*
                 </Import-Package>
                 <_nouses>true</_nouses>
+                <DynamicImport-Package>org.apache.jasper.*;version="2.2.2"</DynamicImport-Package>
               </instructions>
           </configuration>
       </plugin>
