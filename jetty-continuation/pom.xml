--- conflicted
+++ resolved
@@ -2,11 +2,7 @@
   <parent>
     <groupId>org.eclipse.jetty</groupId>
     <artifactId>jetty-project</artifactId>
-<<<<<<< HEAD
     <version>8.1.4-SNAPSHOT</version>
-=======
-    <version>7.6.4-SNAPSHOT</version>
->>>>>>> 5ef7c3f2
   </parent>
   <modelVersion>4.0.0</modelVersion>
   <artifactId>jetty-continuation</artifactId>
@@ -68,9 +64,9 @@
   </build>
   <dependencies>
     <dependency>
-      <groupId>org.mortbay.jetty</groupId> 
-      <artifactId>servlet-api</artifactId>
-      <version>3.0.20100224</version>
+      <groupId>org.eclipse.jetty.orbit</groupId> 
+      <artifactId>javax.servlet</artifactId>
+      <version>3.0.0.v201112011016</version>
       <scope>provided</scope>
     </dependency> 
     <dependency>
