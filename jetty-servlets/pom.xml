--- conflicted
+++ resolved
@@ -75,19 +75,14 @@
       <version>${project.version}</version>
     </dependency>
     <dependency>
-<<<<<<< HEAD
       <groupId>javax.servlet</groupId>
       <artifactId>javax.servlet-api</artifactId>
-=======
+      <scope>provided</scope>
+    </dependency>
+    <dependency>
       <groupId>org.eclipse.jetty</groupId>
       <artifactId>jetty-io</artifactId>
       <version>${project.version}</version>
-    </dependency>
-    <dependency>
-      <groupId>org.eclipse.jetty.orbit</groupId>
-      <artifactId>javax.servlet</artifactId>
->>>>>>> d6cac8cf
-      <scope>provided</scope>
     </dependency>
     <dependency>
       <groupId>org.eclipse.jetty</groupId>
