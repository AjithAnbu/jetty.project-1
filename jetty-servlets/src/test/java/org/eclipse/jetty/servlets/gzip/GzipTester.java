--- conflicted
+++ resolved
@@ -96,20 +96,13 @@
         response = HttpTester.parseResponse(tester.getResponses(request.generate()));
 
         // Assert the response headers
-<<<<<<< HEAD
         // Assert.assertThat("Response.status",response.getStatus(),is(HttpServletResponse.SC_OK));
         Assert.assertThat("Response.header[Content-Length]",response.get("Content-Length"),notNullValue());
-        Assert.assertThat("Response.header[Content-Encoding]",response.get("Content-Encoding"),containsString(compressionType));
-=======
-        Assert.assertThat("Response.method",response.getMethod(),nullValue());
-        //        Assert.assertThat("Response.status",response.getStatus(),is(HttpServletResponse.SC_OK));
-        Assert.assertThat("Response.header[Content-Length]",response.getHeader("Content-Length"),notNullValue());
         int qindex = compressionType.indexOf(";");
         if (qindex < 0)
-            Assert.assertThat("Response.header[Content-Encoding]",response.getHeader("Content-Encoding"),containsString(compressionType));
+            Assert.assertThat("Response.header[Content-Encoding]",response.get("Content-Encoding"),containsString(compressionType));
         else
-            Assert.assertThat("Response.header[Content-Encoding]", response.getHeader("Content-Encoding"),containsString(compressionType.substring(0,qindex)));
->>>>>>> 7625f0b8
+            Assert.assertThat("Response.header[Content-Encoding]", response.get("Content-Encoding"),containsString(compressionType.substring(0,qindex)));
 
         // Assert that the decompressed contents are what we expect.
         File serverFile = testdir.getFile(serverFilename);
